/*
	Copyright 2019 NetFoundry, Inc.

	Licensed under the Apache License, Version 2.0 (the "License");
	you may not use this file except in compliance with the License.
	You may obtain a copy of the License at

	https://www.apache.org/licenses/LICENSE-2.0

	Unless required by applicable law or agreed to in writing, software
	distributed under the License is distributed on an "AS IS" BASIS,
	WITHOUT WARRANTIES OR CONDITIONS OF ANY KIND, either express or implied.
	See the License for the specific language governing permissions and
	limitations under the License.
*/

package ziti

import (
	"crypto/tls"
	errors2 "errors"
	"fmt"
	"github.com/cenkalti/backoff/v4"
	"github.com/michaelquigley/pfxlog"
	"github.com/openziti/foundation/channel2"
	"github.com/openziti/foundation/identity/identity"
	"github.com/openziti/foundation/metrics"
	"github.com/openziti/foundation/transport"
	"github.com/openziti/sdk-golang/ziti/config"
	"github.com/openziti/sdk-golang/ziti/edge"
	"github.com/openziti/sdk-golang/ziti/edge/api"
	"github.com/openziti/sdk-golang/ziti/edge/impl"
	"github.com/openziti/sdk-golang/ziti/sdkinfo"
	cmap "github.com/orcaman/concurrent-map"
	"github.com/pkg/errors"
	"github.com/sirupsen/logrus"
	"net/url"
	"os"
	"reflect"
	"strings"
	"sync"
	"time"
)

const (
	LatencyCheckInterval = 30 * time.Second
)

type Context interface {
	Authenticate() error
	Dial(serviceName string) (edge.ServiceConn, error)
	Listen(serviceName string) (edge.Listener, error)
	ListenWithOptions(serviceName string, options *edge.ListenOptions) (edge.Listener, error)
	GetServiceId(serviceName string) (string, bool, error)
	GetServices() ([]edge.Service, error)
	GetService(serviceName string) (*edge.Service, bool)

	GetSession(id string) (*edge.Session, error)
	GetBindSession(id string) (*edge.Session, error)

	Metrics() metrics.Registry
	// Close closes any connections open to edge routers
	Close()
}

type contextImpl struct {
	config            *config.Config
	options           *config.Options
	initDone          sync.Once
	routerConnections cmap.ConcurrentMap

	id         identity.Identity
	zitiUrl    *url.URL
	tlsCtx     *tls.Config
	ctrlClt    api.Client
	apiSession *edge.ApiSession

	services sync.Map // name -> Service
	sessions sync.Map // svcID:type -> Session

	metrics metrics.Registry

	firstAuthOnce sync.Once
}

func (context *contextImpl) OnClose(factory edge.RouterConn) {
	logrus.Debugf("connection to router [%s] was closed", factory.Key())
	context.routerConnections.Remove(factory.Key())
}

func NewContext() Context {
	return NewContextWithConfig(nil)
}

func NewContextWithConfig(cfg *config.Config) Context {
	return NewContextWithOpts(cfg, nil)
}

func NewContextWithOpts(cfg *config.Config, options *config.Options) Context {
	if options == nil {
		options = config.DefaultOptions
	}

	return &contextImpl{
		routerConnections: cmap.New(),
		config:            cfg,
		options:           options,
	}
}

func (context *contextImpl) ensureConfigPresent() error {
	if context.config != nil {
		return nil
	}

	const configEnvVarName = "ZITI_SDK_CONFIG"
	// If configEnvVarName is set, try to use it.
	// The calling application may override this by calling NewContextWithConfig
	confFile := os.Getenv(configEnvVarName)

	if confFile == "" {
		return errors.Errorf("unable to configure ziti as config environment variable %v not populated", configEnvVarName)
	}

	logrus.Infof("loading Ziti configuration from %s", confFile)
	cfg, err := config.NewFromFile(confFile)
	if err != nil {
		return errors.Errorf("error loading config file specified by ${%s}: %v", configEnvVarName, err)
	}
	context.config = cfg
	return nil
}

func (context *contextImpl) initialize() error {
	var err error
	context.initDone.Do(func() {
		err = context.load()
	})
	return err
}

func (context *contextImpl) load() error {
	err := context.ensureConfigPresent()
	if err != nil {
		return err
	}
	context.zitiUrl, _ = url.Parse(context.config.ZtAPI)

<<<<<<< HEAD
	if context.id, err = identity.LoadIdentity(context.config.ID); err != nil {
=======
	id, err := identity.LoadIdentity(context.config.ID)
	if err != nil {
		return err
	}

	context.id = id
	context.ctrlClt, err = api.NewClient(context.zitiUrl, id.ClientTLSConfig())

	if err = context.Authenticate(); err != nil {
		return err
	}
	go context.runSessionRefresh()

	metricsTags := map[string]string{
		"srcId": context.apiSession.Identity.Id,
	}

	context.metrics = metrics.NewRegistry(context.apiSession.Identity.Name, metricsTags)

	// get services
	if services, err := context.getServices(); err != nil {
>>>>>>> 30ef175a
		return err
	}
	context.ctrlClt, err = api.NewClient(context.zitiUrl, context.id.ClientTLSConfig())
	return nil
}

func (context *contextImpl) processServiceUpdates(services []*edge.Service) {
	idMap := make(map[string]*edge.Service)
	for _, s := range services {
		idMap[s.Id] = s
	}

	// process Deletes
	var deletes []string
	context.services.Range(func(key, value interface{}) bool {
		svc := value.(*edge.Service)
		k := key.(string)
		if _, found := idMap[svc.Id]; !found {
			deletes = append(deletes, k)
			if context.options.OnServiceUpdate != nil {
				context.options.OnServiceUpdate(config.ServiceRemoved, svc)
			}
			context.deleteServiceSessions(svc.Id)
		}
		return true
	})

	for _, deletedKey := range deletes {
		context.services.Delete(deletedKey)
	}

	// Adds and Updates
	for _, s := range services {
		val, exists := context.services.LoadOrStore(s.Name, s)
		if context.options.OnServiceUpdate != nil {
			if !exists {
				context.options.OnServiceUpdate(config.ServiceAdded, val.(*edge.Service))
			} else {
				if !reflect.DeepEqual(val, s) {
					context.services.Store(s.Name, s) // replace
					context.options.OnServiceUpdate(config.ServiceChanged, s)
				}
			}
		}
	}
}

func (context *contextImpl) refreshSessions() {
	log := pfxlog.Logger()
	edgeRouters := make(map[string]string)
	context.sessions.Range(func(key, value interface{}) bool {
		log.Debugf("refreshing session for %s", key)

		session := value.(*edge.Session)
		if s, err := context.refreshSession(session.Id); err != nil {
			log.WithError(err).Errorf("failed to refresh session for %s", key)
		} else {
			for _, er := range s.EdgeRouters {
				for _, u := range er.Urls {
					edgeRouters[u] = er.Name
				}
			}
		}

		return true
	})

	for u, name := range edgeRouters {
		go context.connectEdgeRouter(name, u, nil)
	}

}

func (context *contextImpl) runSessionRefresh() {
	log := pfxlog.Logger()
	svcUpdateTick := time.NewTicker(context.options.RefreshInterval)
	expireTime := context.apiSession.Expires
	sleepDuration := expireTime.Sub(time.Now()) - (10 * time.Second)
	for {

		select {
		case <-time.After(sleepDuration):
			exp, err := context.ctrlClt.Refresh()
			if err != nil {
				log.Errorf("could not refresh apiSession: %v", err)

				sleepDuration = 5 * time.Second
			} else {
				expireTime = *exp
				sleepDuration = expireTime.Sub(time.Now()) - (10 * time.Second)
				log.Debugf("apiSession refreshed, new expiration[%s]", expireTime)
			}

		case <-svcUpdateTick.C:
			log.Debug("refreshing services")
			services, err := context.getServices()
			if err != nil {
				log.Errorf("failed to load service updates %+v", err)
			} else {
				context.processServiceUpdates(services)
				context.refreshSessions()
			}
		}
	}
}

func (context *contextImpl) EnsureAuthenticated(options edge.ConnOptions) error {
	operation := func() error {
		pfxlog.Logger().Infof("attempting to establish new api session")
		err := context.Authenticate()
		if err != nil && errors2.As(err, &api.AuthFailure{}) {
			return backoff.Permanent(err)
		}
		return err
	}
	expBackoff := backoff.NewExponentialBackOff()
	expBackoff.MaxInterval = 10 * time.Second
	expBackoff.MaxElapsedTime = options.GetConnectTimeout()

	return backoff.Retry(operation, expBackoff)
}

func (context *contextImpl) Authenticate() error {
<<<<<<< HEAD
	if err := context.initialize(); err != nil {
		return errors.Errorf("failed to initialize context: (%v)", err)
	}

	if context.apiSession != nil {
		logrus.Info("previous apiSession detected, checking if valid")
		if _, err := context.ctrlClt.Refresh(); err == nil {
			logrus.Info("previous apiSession refreshed")
			return nil
		} else {
			logrus.WithError(err).Info("previous apiSession failed to refresh, attempting to authenticate")
		}
	}

	logrus.Info("attempting to authenticate")
=======
	logrus.Debug("attempting to authenticate")
>>>>>>> 30ef175a
	context.services = sync.Map{}
	context.sessions = sync.Map{}

	info, ok := sdkinfo.GetSdkInfo().(map[string]interface{})
	if !ok {
		return errors.Errorf("SdkInfo is no longer a map[string]interface{}. Cannot request configTypes!")
	}
	var err error
	if context.apiSession, err = context.ctrlClt.Login(info, context.config.ConfigTypes); err != nil {
		return err
	}

	var doOnceErr error
	context.firstAuthOnce.Do(func() {
		go context.runSessionRefresh()

		metricsTags := map[string]string{
			"srcId": context.apiSession.Identity.Id,
		}

		eventDispatcher := event.NewDispatcher()
		context.metrics = metrics.NewRegistry(context.apiSession.Identity.Name, metricsTags, LatencyCheckInterval, metrics.NewDispatchWrapper(eventDispatcher.Dispatch))

		// get services
		if services, err := context.getServices(); err != nil {
			doOnceErr = err
		} else {
			context.processServiceUpdates(services)
		}
	})

	return doOnceErr
}

func (context *contextImpl) Dial(serviceName string) (edge.ServiceConn, error) {
	if err := context.initialize(); err != nil {
		return nil, errors.Errorf("failed to initialize context: (%v)", err)
	}
	serviceId, ok := context.getServiceId(serviceName)
	if !ok {
		return nil, errors.Errorf("service '%s' not found", serviceName)
	}

	var conn edge.ServiceConn
	var err error
	for attempt := 0; attempt < 2; attempt++ {
		session, err := context.GetSession(serviceId)
		if err != nil {
			return nil, err
		}
		pfxlog.Logger().Infof("connecting via session id [%s] token [%s]", session.Id, session.Token)
		conn, err = context.dialSession(serviceName, session)
		if err != nil {
			if strings.Contains(err.Error(), "closed") {
				context.deleteServiceSessions(serviceId)
				continue
			}
		}
		return conn, err
	}
	return nil, errors.Errorf("unable to dial service '%s' (%v)", serviceName, err)
}

func (context *contextImpl) dialSession(service string, session *edge.Session) (edge.ServiceConn, error) {
	edgeConnFactory, err := context.getEdgeRouterConn(session, edge.DialConnOptions{})
	if err != nil {
		return nil, err
	}
	edgeConn := edgeConnFactory.NewConn(service)
	return edgeConn.Connect(session)
}

func (context *contextImpl) Listen(serviceName string) (edge.Listener, error) {
	return context.ListenWithOptions(serviceName, edge.DefaultListenOptions())
}

func (context *contextImpl) ListenWithOptions(serviceName string, options *edge.ListenOptions) (edge.Listener, error) {
	if err := context.initialize(); err != nil {
		return nil, errors.Errorf("failed to initialize context: (%v)", err)
	}

	if id, ok, _ := context.GetServiceId(serviceName); ok {
		return context.listenSession(id, serviceName, options), nil
	}
	return nil, errors.Errorf("service '%s' not found in ZT", serviceName)
}

func (context *contextImpl) listenSession(serviceId, serviceName string, options *edge.ListenOptions) edge.Listener {
	listenerMgr := newListenerManager(serviceId, serviceName, context, options)
	return listenerMgr.listener
}

func (context *contextImpl) getEdgeRouterConn(session *edge.Session, options edge.ConnOptions) (edge.RouterConn, error) {
	logger := pfxlog.Logger().WithField("ns", session.Token)

	if refreshedSession, err := context.refreshSession(session.Id); err != nil {
		sessionKey := fmt.Sprintf("%s:%s", session.Service.Id, session.Type)
		context.sessions.Delete(sessionKey)
		return nil, fmt.Errorf("no edge routers available, refresh errored: %v", err)
	} else {
		if len(refreshedSession.EdgeRouters) == 0 {
			return nil, errors.New("no edge routers available, refresh yielded no new edge routers")
		}

		session = refreshedSession
	}

	ch := make(chan *edgeRouterConnResult, 1)

	for _, edgeRouter := range session.EdgeRouters {
		for _, routerUrl := range edgeRouter.Urls {
			go context.connectEdgeRouter(edgeRouter.Name, routerUrl, ch)
		}
	}

	timeout := time.After(options.GetConnectTimeout())
	for {
		select {
		case f := <-ch:
			if f.routerConnection != nil {
				logger.Debugf("using edgeRouter[%s]", f.routerConnection.Key())
				return f.routerConnection, nil
			}
		case <-timeout:
			return nil, errors.New("no edge routers connected in time")
		}
	}
}

func (context *contextImpl) connectEdgeRouter(routerName, ingressUrl string, ret chan *edgeRouterConnResult) {
	logger := pfxlog.Logger()

	if edgeConn, found := context.routerConnections.Get(ingressUrl); found {
		conn := edgeConn.(edge.RouterConn)
		if !conn.IsClosed() {
			ret <- &edgeRouterConnResult{routerUrl: ingressUrl, routerConnection: conn}
			return
		} else {
			context.routerConnections.Remove(ingressUrl)
		}
	}

	ingAddr, err := transport.ParseAddress(ingressUrl)
	if err != nil {
		logger.WithError(err).Errorf("failed to parse url[%s]", ingressUrl)
		ret <- &edgeRouterConnResult{routerUrl: ingressUrl, err: err}
		return
	}

	id := context.id
	dialer := channel2.NewClassicDialer(identity.NewIdentity(id), ingAddr, map[int32][]byte{
		edge.SessionTokenHeader: []byte(context.apiSession.Token),
	})

	ch, err := channel2.NewChannel("ziti-sdk", dialer, nil)
	if err != nil {
		logger.Error(err)
		select {
		case ret <- &edgeRouterConnResult{routerUrl: ingressUrl, err: err}:
		default:
		}
		return
	}

	edgeConn := impl.NewEdgeConnFactory(routerName, ingressUrl, ch, context)
	logger.Debugf("connected to %s", ingressUrl)

	useConn := context.routerConnections.Upsert(ingressUrl, edgeConn,
		func(exist bool, oldV interface{}, newV interface{}) interface{} {
			if exist { // use the routerConnection already in the map, close new one
				go func() {
					if err := newV.(edge.RouterConn).Close(); err != nil {
						pfxlog.Logger().Errorf("unable to close router connection (%v)", err)
					}
				}()
				return oldV
			}
			go metrics.ProbeLatency(ch, context.metrics.Histogram("latency."+ingressUrl), LatencyCheckInterval)
			return newV
		})

	select {
	case ret <- &edgeRouterConnResult{routerUrl: ingressUrl, routerConnection: useConn.(edge.RouterConn)}:
	default:
	}
}

func (context *contextImpl) GetServiceId(name string) (string, bool, error) {
	if err := context.initialize(); err != nil {
		return "", false, errors.Errorf("failed to initialize context: (%v)", err)
	}

	id, found := context.getServiceId(name)
	return id, found, nil
}

func (context *contextImpl) GetService(name string) (*edge.Service, bool) {
	if err := context.initialize(); err != nil {
		return nil, false
	}
	if s, found := context.services.Load(name); !found {
		return nil, false
	} else {
		return s.(*edge.Service), true
	}
}

func (context *contextImpl) getServiceId(name string) (string, bool) {
	if s, found := context.GetService(name); found {
		return s.Id, true
	}

	return "", false
}

func (context *contextImpl) GetServices() ([]edge.Service, error) {
	if err := context.initialize(); err != nil {
		return nil, errors.Errorf("failed to initialize context: (%v)", err)
	}

	var res []edge.Service
	context.services.Range(func(key, value interface{}) bool {
		svc := value.(*edge.Service)
		res = append(res, *svc)
		return true
	})
	return res, nil
}

func (context *contextImpl) getServices() ([]*edge.Service, error) {
	return context.ctrlClt.GetServices()
}

func (context *contextImpl) GetSession(serviceId string) (*edge.Session, error) {
	return context.createSession(serviceId, edge.SessionDial)
}

func (context *contextImpl) GetBindSession(id string) (*edge.Session, error) {
	return context.createSession(id, edge.SessionBind)
}

func (context *contextImpl) createSession(serviceId string, sessionType edge.SessionType) (*edge.Session, error) {
	if err := context.initialize(); err != nil {
		return nil, errors.Errorf("failed to initialize context: (%v)", err)
	}
	sessionKey := fmt.Sprintf("%s:%s", serviceId, sessionType)

	cache := sessionType == edge.SessionDial

	// Can't cache Bind sessions, as we use session tokens for routing. If there are multiple binds on a single
	// session routing information will get overwritten
	if cache {
		val, ok := context.sessions.Load(sessionKey)
		if ok {
			return val.(*edge.Session), nil
		}
	}

	session, err := context.ctrlClt.CreateSession(serviceId, sessionType)

	if err != nil {
		return nil, err
	}
	return context.cacheSession("create", session)
}

func (context *contextImpl) refreshSession(id string) (*edge.Session, error) {
	if err := context.initialize(); err != nil {
		return nil, errors.Errorf("failed to initialize context: (%v)", err)
	}

	session, err := context.ctrlClt.RefreshSession(id)
	if err != nil {
		return nil, err
	}
	return context.cacheSession("refresh", session)
}

func (context *contextImpl) cacheSession(op string, session *edge.Session) (*edge.Session, error) {
	sessionKey := fmt.Sprintf("%s:%s", session.Service.Id, session.Type)

	if session.Type == edge.SessionDial {
		if op == "create" {
			context.sessions.Store(sessionKey, session)
		} else if op == "refresh" {
			// N.B.: refreshed sessions do not contain token so update stored session object with updated edgeRouters
			val, exists := context.sessions.LoadOrStore(sessionKey, session)
			if exists {
				existingSession := val.(*edge.Session)
				existingSession.EdgeRouters = session.EdgeRouters
			}
		}
	}

	return session, nil
}

func (context *contextImpl) deleteServiceSessions(svcId string) {
	context.sessions.Delete(fmt.Sprintf("%s:%s", svcId, edge.SessionBind))
	context.sessions.Delete(fmt.Sprintf("%s:%s", svcId, edge.SessionDial))
}

func (context *contextImpl) Close() {
	logger := pfxlog.Logger()

	// remove any closed connections
	for entry := range context.routerConnections.IterBuffered() {
		key, val := entry.Key, entry.Val.(edge.RouterConn)
		if !val.IsClosed() {
			if err := val.Close(); err != nil {
				logger.WithError(err).Error("error while closing connection")
			}
		}
		context.routerConnections.Remove(key)
	}
}

func (context *contextImpl) Metrics() metrics.Registry {
	_ = context.initialize()
	return context.metrics
}

func newListenerManager(serviceId, serviceName string, context *contextImpl, options *edge.ListenOptions) *listenerManager {
	now := time.Now()
	listenerMgr := &listenerManager{
		serviceId:         serviceId,
		context:           context,
		options:           options,
		routerConnections: map[string]edge.RouterConn{},
		connects:          map[string]time.Time{},
		connectChan:       make(chan *edgeRouterConnResult, 3),
		eventChan:         make(chan listenerEvent),
		disconnectedTime:  &now,
	}

	listenerMgr.listener = impl.NewMultiListener(serviceName, listenerMgr.GetCurrentSession)

	go listenerMgr.run()

	return listenerMgr
}

type listenerManager struct {
	serviceId          string
	context            *contextImpl
	session            *edge.Session
	options            *edge.ListenOptions
	routerConnections  map[string]edge.RouterConn
	connects           map[string]time.Time
	listener           impl.MultiListener
	connectChan        chan *edgeRouterConnResult
	eventChan          chan listenerEvent
	sessionRefreshTime time.Time
	disconnectedTime   *time.Time
}

func (mgr *listenerManager) run() {
	mgr.createSessionWithBackoff()
	mgr.makeMoreListeners()

	ticker := time.NewTicker(250 * time.Millisecond)
	refreshTicker := time.NewTicker(30 * time.Second)

	defer ticker.Stop()
	defer refreshTicker.Stop()

	for !mgr.listener.IsClosed() {
		select {
		case routerConnectionResult := <-mgr.connectChan:
			mgr.handleRouterConnectResult(routerConnectionResult)
		case event := <-mgr.eventChan:
			event.handle(mgr)
		case <-refreshTicker.C:
			mgr.refreshSession()
		case <-ticker.C:
			mgr.makeMoreListeners()
		}
	}
}

func (mgr *listenerManager) handleRouterConnectResult(result *edgeRouterConnResult) {
	delete(mgr.connects, result.routerUrl)
	routerConnection := result.routerConnection
	if routerConnection == nil {
		return
	}

	if len(mgr.routerConnections) < mgr.options.MaxConnections {
		if _, ok := mgr.routerConnections[routerConnection.GetRouterName()]; !ok {
			mgr.routerConnections[routerConnection.GetRouterName()] = routerConnection
			go mgr.createListener(routerConnection, mgr.session)
		}
	} else {
		pfxlog.Logger().Debugf("ignoring connection to %v, already have max connections %v", result.routerUrl, len(mgr.routerConnections))
	}
}

func (mgr *listenerManager) createListener(routerConnection edge.RouterConn, session *edge.Session) {
	start := time.Now()
	logger := pfxlog.Logger()
	serviceName := mgr.listener.GetServiceName()
	edgeConn := routerConnection.NewConn(serviceName)
	listener, err := edgeConn.Listen(session, serviceName, mgr.options)
	elapsed := time.Now().Sub(start)
	logger.Debugf("listener established to %v in %vms", routerConnection.Key(), elapsed.Milliseconds())
	if err == nil {
		mgr.listener.AddListener(listener, func() {
			mgr.eventChan <- &routerConnectionListenFailedEvent{
				router: routerConnection.GetRouterName(),
			}
		})
		mgr.eventChan <- listenSuccessEvent{}
	} else {
		logger.Errorf("creating listener failed: %v", err)
		if err := edgeConn.Close(); err != nil {
			pfxlog.Logger().Errorf("failed to close edgeConn %v for service '%v' (%v)", edgeConn.Id(), serviceName, err)
		}
		mgr.eventChan <- &routerConnectionListenFailedEvent{router: routerConnection.GetRouterName()}
	}
}

func (mgr *listenerManager) makeMoreListeners() {
	if mgr.listener.IsClosed() {
		return
	}

	// If we don't have any connections and there are no available edge routers, refresh the session more often
	if len(mgr.session.EdgeRouters) == 0 && len(mgr.routerConnections) == 0 {
		now := time.Now()
		if mgr.disconnectedTime.Add(mgr.options.ConnectTimeout).Before(now) {
			pfxlog.Logger().Warn("disconnected for longer than configured connect timeout. closing")
			err := errors.New("disconnected for longer than connect timeout. closing")
			mgr.listener.CloseWithError(err)
			return
		}

		if mgr.sessionRefreshTime.Add(time.Second).Before(now) {
			pfxlog.Logger().Warnf("no edge routers available, polling more frequently")
			mgr.refreshSession()
		}
	}

	if mgr.listener.IsClosed() || len(mgr.routerConnections) >= mgr.options.MaxConnections || len(mgr.session.EdgeRouters) <= len(mgr.routerConnections) {
		return
	}

	for _, edgeRouter := range mgr.session.EdgeRouters {
		if _, ok := mgr.routerConnections[edgeRouter.Name]; ok {
			// already connected to this router
			continue
		}

		for _, routerUrl := range edgeRouter.Urls {
			if _, ok := mgr.connects[routerUrl]; ok {
				// this url already has a connect in progress
				continue
			}

			mgr.connects[routerUrl] = time.Now()
			go mgr.context.connectEdgeRouter(edgeRouter.Name, routerUrl, mgr.connectChan)
		}
	}
}

func (mgr *listenerManager) refreshSession() {
	session, err := mgr.context.refreshSession(mgr.session.Id)
	if err != nil {
		if errors2.Is(err, api.NotAuthorized) {
			pfxlog.Logger().Debugf("failure refreshing bind session for service %v (%v)", mgr.listener.GetServiceName(), err)
			if err := mgr.context.EnsureAuthenticated(mgr.options); err != nil {
				err := fmt.Errorf("unable to establish API session (%w)", err)
				if len(mgr.routerConnections) == 0 {
					mgr.listener.CloseWithError(err)
				}
				return
			}
		}

		session, err = mgr.context.refreshSession(mgr.session.Id)
		if err != nil {
			if errors2.Is(err, api.NotAuthorized) {
				pfxlog.Logger().Errorf(
					"failure refreshing bind session even after re-authenticating api session. service %v (%v)",
					mgr.listener.GetServiceName(), err)
				if len(mgr.routerConnections) == 0 {
					mgr.listener.CloseWithError(err)
				}
				return
			}

			pfxlog.Logger().Errorf("failed to to refresh session %v: (%v)", mgr.session.Id, err)

			// try to create new session
			mgr.createSessionWithBackoff()
		}
	}

	if session != nil {
		// token only returned on created, so we have to backfill it on lookups
		session.Token = mgr.session.Token
		mgr.session = session
		mgr.sessionRefreshTime = time.Now()
	}
}

func (mgr *listenerManager) createSessionWithBackoff() {
	expBackoff := backoff.NewExponentialBackOff()
	expBackoff.InitialInterval = 50 * time.Millisecond
	expBackoff.MaxInterval = 10 * time.Second
	expBackoff.MaxElapsedTime = mgr.options.GetConnectTimeout()

	_ = backoff.Retry(mgr.createSession, expBackoff)
}

func (mgr *listenerManager) createSession() error {
	start := time.Now()
	logger := pfxlog.Logger()
	logger.Debugf("establishing bind session to service %v", mgr.listener.GetServiceName())
	session, err := mgr.context.GetBindSession(mgr.serviceId)
	if err != nil {
		logger.Warnf("failure creating bind session to service %v (%v)", mgr.listener.GetServiceName(), err)
		if errors2.Is(err, api.NotAuthorized) {
			if err := mgr.context.EnsureAuthenticated(mgr.options); err != nil {
				err := fmt.Errorf("unable to establish API session (%w)", err)
				if len(mgr.routerConnections) == 0 {
					mgr.listener.CloseWithError(err)
				}
				return backoff.Permanent(err)
			}
		} else if errors2.As(err, &api.NotAccessible{}) {
			logger.Warnf("session create failure not recoverable, not retrying")
			if len(mgr.routerConnections) == 0 {
				mgr.listener.CloseWithError(err)
			}
			return backoff.Permanent(err)
		}
		return err
	}
	elapsed := time.Now().Sub(start)
	logger.Debugf("successfully created bind session to service %v in %vms", mgr.listener.GetServiceName(), elapsed.Milliseconds())
	mgr.session = session
	mgr.sessionRefreshTime = time.Now()
	return nil
}

func (mgr *listenerManager) GetCurrentSession() *edge.Session {
	if mgr.listener.IsClosed() {
		return nil
	}
	event := &getSessionEvent{
		doneC: make(chan struct{}),
	}
	timeout := time.After(5 * time.Second)

	select {
	case mgr.eventChan <- event:
	case <-timeout:
		return nil
	}

	select {
	case <-event.doneC:
		return event.session
	case <-timeout:
	}
	return nil
}

type listenerEvent interface {
	handle(mgr *listenerManager)
}

type routerConnectionListenFailedEvent struct {
	router string
}

func (event *routerConnectionListenFailedEvent) handle(mgr *listenerManager) {
	pfxlog.Logger().Infof("child listener connection closed. parent listener closed: %v", mgr.listener.IsClosed())
	delete(mgr.routerConnections, event.router)
	now := time.Now()
	if len(mgr.routerConnections) == 0 {
		mgr.disconnectedTime = &now
	}
	mgr.refreshSession()
	mgr.makeMoreListeners()
}

type edgeRouterConnResult struct {
	routerUrl        string
	routerConnection edge.RouterConn
	err              error
}

type listenSuccessEvent struct{}

func (event listenSuccessEvent) handle(mgr *listenerManager) {
	mgr.disconnectedTime = nil
}

type getSessionEvent struct {
	session *edge.Session
	doneC   chan struct{}
}

func (event *getSessionEvent) handle(mgr *listenerManager) {
	defer close(event.doneC)
	event.session = mgr.session
}<|MERGE_RESOLUTION|>--- conflicted
+++ resolved
@@ -146,31 +146,7 @@
 	}
 	context.zitiUrl, _ = url.Parse(context.config.ZtAPI)
 
-<<<<<<< HEAD
 	if context.id, err = identity.LoadIdentity(context.config.ID); err != nil {
-=======
-	id, err := identity.LoadIdentity(context.config.ID)
-	if err != nil {
-		return err
-	}
-
-	context.id = id
-	context.ctrlClt, err = api.NewClient(context.zitiUrl, id.ClientTLSConfig())
-
-	if err = context.Authenticate(); err != nil {
-		return err
-	}
-	go context.runSessionRefresh()
-
-	metricsTags := map[string]string{
-		"srcId": context.apiSession.Identity.Id,
-	}
-
-	context.metrics = metrics.NewRegistry(context.apiSession.Identity.Name, metricsTags)
-
-	// get services
-	if services, err := context.getServices(); err != nil {
->>>>>>> 30ef175a
 		return err
 	}
 	context.ctrlClt, err = api.NewClient(context.zitiUrl, context.id.ClientTLSConfig())
@@ -294,25 +270,21 @@
 }
 
 func (context *contextImpl) Authenticate() error {
-<<<<<<< HEAD
 	if err := context.initialize(); err != nil {
 		return errors.Errorf("failed to initialize context: (%v)", err)
 	}
 
 	if context.apiSession != nil {
-		logrus.Info("previous apiSession detected, checking if valid")
+		logrus.Debug("previous apiSession detected, checking if valid")
 		if _, err := context.ctrlClt.Refresh(); err == nil {
-			logrus.Info("previous apiSession refreshed")
+			logrus.Debug("previous apiSession refreshed")
 			return nil
 		} else {
 			logrus.WithError(err).Info("previous apiSession failed to refresh, attempting to authenticate")
 		}
 	}
 
-	logrus.Info("attempting to authenticate")
-=======
 	logrus.Debug("attempting to authenticate")
->>>>>>> 30ef175a
 	context.services = sync.Map{}
 	context.sessions = sync.Map{}
 
@@ -334,7 +306,7 @@
 		}
 
 		eventDispatcher := event.NewDispatcher()
-		context.metrics = metrics.NewRegistry(context.apiSession.Identity.Name, metricsTags, LatencyCheckInterval, metrics.NewDispatchWrapper(eventDispatcher.Dispatch))
+		context.metrics = metrics.NewRegistry(context.apiSession.Identity.Name, metricsTags)
 
 		// get services
 		if services, err := context.getServices(); err != nil {
